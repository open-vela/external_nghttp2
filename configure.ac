--- conflicted
+++ resolved
@@ -70,18 +70,6 @@
   fi
 fi
 if test "x${have_cunit}" = "xyes"; then
-<<<<<<< HEAD
-  # Check whether the installed cunit requires ncurses.  This is
-  # needed because cunit in Mac OS X requires it.
-  LIBS_TEMP=${LIBS}
-  LIBS=${CUNIT_LIBS}
-  CFLAGS_TEMP=${CFLAGS}
-  CFLAGS=${CUNIT_CFLAGS}
-  AC_RUN_IFELSE(AC_LANG_PROGRAM([[#include "CUnit/Basic.h"]], [CU_initialize_registry()]), [],
-                [CUNIT_LIBS="${LIBS} -lncurses"])
-  LIBS=${LIBS_TEMP}
-  CFLAGS=${CFLAGS_TEMP}
-=======
   # cunit in Mac OS X requires ncurses. Note that in Mac OS X, test
   # program can be built without -lncurses, but it emits runtime
   # error.
@@ -91,7 +79,6 @@
       AC_SUBST([CUNIT_LIBS])
       ;;
   esac
->>>>>>> f71572b8
 fi
 
 AM_CONDITIONAL([HAVE_CUNIT], [ test "x${have_cunit}" = "xyes" ])
